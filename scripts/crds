--- conflicted
+++ resolved
@@ -78,13 +78,8 @@
     """
     return [shlex.quote(arg) for arg in args]
 
-<<<<<<< HEAD
-command = [sys.executable, "-m", remapped] + quote_strings(sys.argv[2:])
-print("command:", command)
-=======
 command = [sys.executable, "-m", remapped] + sys.argv[2:]
 # print("command:", command)
->>>>>>> 9395e5ad
 
 status = subprocess.call(command)
 sys.exit(status)
