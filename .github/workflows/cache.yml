name: download CRDS test cache

on:
  workflow_call:
    outputs:
      path:
        value: ${{ jobs.cache.outputs.path }}
      testing_cache:
        value: ${{ jobs.cache.outputs.testing_cache }}
      key:
        value: ${{ jobs.cache.outputs.key }}
  workflow_dispatch:
  schedule:
    # Weekly Monday midnight
    - cron: "0 0 * * 1"

env:
  CRDS_TEST_ROOT: /tmp
  CRDS_PATH: /tmp/crds-cache-default-test
  CRDS_TESTING_CACHE: /tmp/crds-cache-test
  CRDS_CLIENT_RETRY_COUNT: 3
  CRDS_CLIENT_RETRY_DELAY_SECONDS: 20
  LD_LIBRARY_PATH: /usr/local/lib

defaults:
  run:
    shell: bash -leo pipefail {0} {0}

jobs:
  contexts:
    uses: ./.github/workflows/contexts.yml
  cache:
    needs: [ contexts ]
    name: download and cache CRDS test files
    runs-on: ubuntu-latest
    outputs:
      path: ${{ env.CRDS_PATH }}
      testing_cache: ${{ env.CRDS_TESTING_CACHE }}
      key: ${{ steps.key.outputs.key }}
    steps:
      - uses: actions/checkout@d632683dd7b4114ad314bca15554477dd762a938  # v4.2.0
        with:
          repository: spacetelescope/crds
      - id: key
        run: echo "key=test-cache-${{ needs.contexts.outputs.hst }}-${{ needs.contexts.outputs.jwst }}" >> $GITHUB_OUTPUT
      - id: lookup-cache
        name: check for existence of combined CRDS cache (`${{ steps.key.outputs.key }}`)
        uses: actions/cache/restore@0c45773b623bea8c8e75f6c82b208c3cf94ea4f9  # v4.0.2
        with:
          path: |
            ${{ env.CRDS_PATH }}
            ${{ env.CRDS_TESTING_CACHE }}
          key: ${{ steps.key.outputs.key }}
          lookup-only: true
      - if: steps.lookup-cache.outputs.cache-hit != 'true'
        id: retrieve-previous-cache
        name: retrieve a previous combined CRDS cache
        uses: actions/cache/restore@v4
        with:
          path: |
            ${{ env.CRDS_PATH }}
            ${{ env.CRDS_TESTING_CACHE }}
          key: ${{ steps.key.outputs.key }}
          restore-keys: |
            test-cache-
      - if: steps.retrieve-previous-cache.outputs.cache-matched-key == ''
        run: |
          git clone https://github.com/spacetelescope/crds-cache-test.git
          mv crds-cache-test ${{ env.CRDS_TEST_ROOT }}
<<<<<<< HEAD
      - if: steps.lookup-combined-cache.outputs.cache-hit != 'true'
        id: retrieve-hst-cache
        name: retrieve HST CRDS cache (`test-cache-${{ needs.contexts.outputs.hst }}`)
        uses: actions/cache@0c45773b623bea8c8e75f6c82b208c3cf94ea4f9  # v4.0.2
        with:
          path: ${{ env.CRDS_PATH }}/**/hst*
          key: test-cache-${{ needs.contexts.outputs.hst }}
      - if: steps.lookup-combined-cache.outputs.cache-hit != 'true'
        id: retrieve-jwst-cache
        name: retrieve JWST CRDS cache (`test-cache-${{ needs.contexts.outputs.jwst }}`)
        uses: actions/cache@0c45773b623bea8c8e75f6c82b208c3cf94ea4f9  # v4.0.2
        with:
          path: ${{ env.CRDS_PATH }}/**/jwst*
          key: test-cache-${{ needs.contexts.outputs.jwst }}
      - if: steps.lookup-combined-cache.outputs.cache-hit != 'true'
        uses: mamba-org/setup-micromamba@f8b8a1e23a26f60a44c853292711bacfd3eac822  # v1.9.0
=======
      - if: steps.lookup-cache.outputs.cache-hit != 'true'
        uses: mamba-org/setup-micromamba@v2
>>>>>>> 0b9e717f
        with:
          environment-name: crds-testing
          create-args: >-
            python=3.11
            asdf
            astropy
            filelock
            fitsverify
            numpy
            parsley
            requests
          init-shell: bash
          cache-environment: true
          cache-downloads: true
      - if: steps.lookup-cache.outputs.cache-hit != 'true'
        run: ./install
      - if: steps.lookup-cache.outputs.cache-hit != 'true'
        run: pip install git+https://github.com/spacetelescope/jwst roman-datamodels
      - if: steps.lookup-cache.outputs.cache-hit != 'true'
        run: ./setup_test_cache ${{ env.CRDS_TEST_ROOT }} u
      - if: steps.lookup-cache.outputs.cache-hit != 'true'
        name: save combined CRDS cache (`${{ steps.key.outputs.key }}`)
        uses: actions/cache/save@0c45773b623bea8c8e75f6c82b208c3cf94ea4f9  # v4.0.2
        with:
          path: |
            ${{ env.CRDS_PATH }}
            ${{ env.CRDS_TESTING_CACHE }}
          key: ${{ steps.key.outputs.key }}
        <|MERGE_RESOLUTION|>--- conflicted
+++ resolved
@@ -67,7 +67,6 @@
         run: |
           git clone https://github.com/spacetelescope/crds-cache-test.git
           mv crds-cache-test ${{ env.CRDS_TEST_ROOT }}
-<<<<<<< HEAD
       - if: steps.lookup-combined-cache.outputs.cache-hit != 'true'
         id: retrieve-hst-cache
         name: retrieve HST CRDS cache (`test-cache-${{ needs.contexts.outputs.hst }}`)
@@ -82,12 +81,8 @@
         with:
           path: ${{ env.CRDS_PATH }}/**/jwst*
           key: test-cache-${{ needs.contexts.outputs.jwst }}
-      - if: steps.lookup-combined-cache.outputs.cache-hit != 'true'
-        uses: mamba-org/setup-micromamba@f8b8a1e23a26f60a44c853292711bacfd3eac822  # v1.9.0
-=======
       - if: steps.lookup-cache.outputs.cache-hit != 'true'
-        uses: mamba-org/setup-micromamba@v2
->>>>>>> 0b9e717f
+        uses: mamba-org/setup-micromamba@06375d89d211a1232ef63355742e9e2e564bc7f7  # v2.0.2
         with:
           environment-name: crds-testing
           create-args: >-
