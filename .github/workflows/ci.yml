--- conflicted
+++ resolved
@@ -41,10 +41,6 @@
           - ubuntu-latest
           - macos-latest
         python-version:
-<<<<<<< HEAD
-=======
-          - '3.9'
->>>>>>> ebcdb438
           - '3.10'
           - '3.11'
           - '3.12'
