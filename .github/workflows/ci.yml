--- conflicted
+++ resolved
@@ -44,11 +44,7 @@
           sudo cp fitsverify /usr/local/bin
       - name: Install Python dependencies
         run: |
-<<<<<<< HEAD
-          pip install roman-datamodels==0.5.0
-=======
           pip install roman-datamodels
->>>>>>> 9d1dbbe7
           pip install git+https://github.com/spacetelescope/jwst
           pip uninstall --yes crds
           ./install
