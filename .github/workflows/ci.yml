name: CI

on:
  ## uncomment before merging to master once test suite is finalized
  push:
    branches:
    - master
    tags:
      - '*'
  pull_request:
    branches:
    - master
  workflow_dispatch:

concurrency:
  group: ${{ github.workflow }}-${{ github.ref }}
  cancel-in-progress: true

env:
  CRDS_TEST_ROOT: /tmp
  CRDS_PATH: /tmp/crds-cache-default-test
  CRDS_TESTING_CACHE: /tmp/crds-cache-test
  CRDS_SERVER_URL: https://hst-crds.stsci.edu
  CRDS_CLIENT_RETRY_COUNT: 3
  CRDS_CLIENT_RETRY_DELAY_SECONDS: 20
  LD_LIBRARY_PATH: /usr/local/lib

defaults:
  run:
    shell: bash -leo pipefail {0} {0}

jobs:
  cache:
    uses: ./.github/workflows/cache.yml
  pytest:
    name: ${{ matrix.runs-on }} Python ${{ matrix.python-version }}
    needs: [ cache ]
    runs-on: ${{ matrix.runs-on }}
    strategy:
      fail-fast: false
      matrix:
        runs-on:
          - ubuntu-latest
          - macos-latest
        python-version:
          - '3.10'
          - '3.11'
          - '3.12'
    steps:
      - uses: actions/checkout@d632683dd7b4114ad314bca15554477dd762a938  # v4.2.0
        with:
          fetch-depth: 0
<<<<<<< HEAD
      - uses: mamba-org/setup-micromamba@f8b8a1e23a26f60a44c853292711bacfd3eac822  # v1.9.0
=======
      - uses: mamba-org/setup-micromamba@v2
>>>>>>> 0b9e717f
        with:
          environment-name: crds-testing
          create-args: >-
            python=${{ matrix.python-version }}
            asdf
            astropy
            filelock
            fitsverify
            numpy
            parsley
            pillow
            requests
            scipy
            six
          init-shell: bash
          cache-environment: true
          cache-downloads: true
      - run: pip install roman-datamodels git+https://github.com/spacetelescope/jwst
      - run: pip uninstall --yes crds && ./install && pip install .[submission,test,docs,synphot]
      - id: cache
        uses: actions/cache@0c45773b623bea8c8e75f6c82b208c3cf94ea4f9  # v4.0.2
        with:
          path: |
            ${{ needs.cache.outputs.path }}
            ${{ needs.cache.outputs.testing_cache }}
          key: ${{ needs.cache.outputs.key }}
      - run: ./runtests --cover<|MERGE_RESOLUTION|>--- conflicted
+++ resolved
@@ -50,11 +50,7 @@
       - uses: actions/checkout@d632683dd7b4114ad314bca15554477dd762a938  # v4.2.0
         with:
           fetch-depth: 0
-<<<<<<< HEAD
-      - uses: mamba-org/setup-micromamba@f8b8a1e23a26f60a44c853292711bacfd3eac822  # v1.9.0
-=======
-      - uses: mamba-org/setup-micromamba@v2
->>>>>>> 0b9e717f
+      - uses: mamba-org/setup-micromamba@06375d89d211a1232ef63355742e9e2e564bc7f7  # v2.0.2
         with:
           environment-name: crds-testing
           create-args: >-
