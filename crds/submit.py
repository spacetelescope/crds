--- conflicted
+++ resolved
@@ -16,12 +16,7 @@
 import time
 
 from crds import log, config, cmdline, utils, timestamp, pysh, exceptions
-<<<<<<< HEAD
 from crds import web, monitor, background
-=======
-from crds import web, background
-from crds import monitor
->>>>>>> a2f099b0
 from crds.client import api
 from crds.log import srepr
 
