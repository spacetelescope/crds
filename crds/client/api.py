--- conflicted
+++ resolved
@@ -406,14 +406,6 @@
 
 def file_progress(activity, name, path, bytes, bytes_so_far, total_bytes, nth_file, total_files):
     """Output progress information for `activity` on file `name` at `path`."""
-<<<<<<< HEAD
-    return log.format(activity, repr(name), "-->", repr(path), utils.human_format_number(bytes), "bytes.",
-                      "({} / {} files) ({} / {} bytes)".format(utils.human_format_number(nth_file+1), 
-                                                               utils.human_format_number(total_files), 
-                                                               utils.human_format_number(bytes_so_far+bytes), 
-                                                               utils.human_format_number(total_bytes)),
-                      end="")
-=======
     return "{activity}  {path!s:<55}  {bytes} bytes  ({nth_file} / {total_files} files) ({bytes_so_far} / {total_bytes} bytes)".format(
         activity=activity, 
         path=path, 
@@ -422,7 +414,8 @@
         total_files=total_files, 
         bytes_so_far=utils.human_format_number(bytes_so_far).strip(), 
         total_bytes=utils.human_format_number(total_bytes).strip())
->>>>>>> 642b0211
+
+# ==============================================================================
 
 class FileCacher(object):
     """FileCacher gets remote files with simple names into a local cache."""
