--- conflicted
+++ resolved
@@ -173,6 +173,8 @@
         self.filename = filename
         self.selector = selector
         self.comment = keys.pop("comment", None)
+        self.mapping = self.header["mapping"]
+        self.parkey = self.header["parkey"]
         self.extra_keys = tuple(self.header.get("extra_keys", ()))
         self._keys = keys
         self.path = keys.get("path", None)
@@ -199,7 +201,6 @@
             if name not in self.header:
                 raise crexc.MissingHeaderKeyError(
                     "Required header key " + repr(name) + " is missing.")
-<<<<<<< HEAD
         assert self.mapping == self.type, "Expected header mapping='{}' but got mapping='{}' in '{}'".format(
             self.type.upper(), self.mapping.upper(), self.filename)
         with log.augment_exception("Mapping str() fails to reload"):
@@ -221,11 +222,6 @@
         """Verify self.filekind is a supported filekind."""
         assert self.filekind in self.obs_pkg.FILEKINDS, \
             "Invalid filekind " + repr(self.filekind) + " in " + repr(self.filename)
-=======
-        self.mapping = self.header["mapping"]
-        self.parkey = self.header["parkey"]
-        self.extra_keys = tuple(self.header.get("extra_keys", ()))
->>>>>>> 4b20f41b
 
     def __getnewargs__(self):
         return self._newargs
@@ -1045,7 +1041,6 @@
         self._fallback_header = self.get_hook("fallback_header", (lambda self, header: None))
         self._rmap_update_headers = self.get_hook("rmap_update_headers", None)
 
-<<<<<<< HEAD
     def validate_mapping(self):
         """Validate the contents of this rmap against the TPN for this
         filekind / reftype.   Each field of each Match tuple must have a value
@@ -1062,7 +1057,7 @@
                     "reference_to_dataset dataset keyword not in parkey keywords."
         with log.augment_exception("Invalid mapping:", self.instrument, self.filekind):
             self.selector.validate_selector(self.tpn_valid_values)
-=======
+
     def __getstate__(self):
         """Support pickling protocol, return mapping state,  working around compiled code attributes."""
         state = dict(self.__dict__)
@@ -1078,7 +1073,6 @@
         """Restore pickled state,  special handling for compiled code attributes."""
         self.__dict__ = dict(state)
         self._init_compiled()
->>>>>>> 4b20f41b
     
     def get_expr(self, expr):  # secured
         """Return (expr, compiled_expr) for some rmap header expression, generally a predicate which is evaluated
