<<<<<<< HEAD
__version__ = '6f51336'

__full_version_info__ = '''
branch: master
sha1: 6f51336
=======
__version__ = 'ba9232a'

__full_version_info__ = '''
branch: master
sha1: ba9232a
>>>>>>> e0e3f76f
'''<|MERGE_RESOLUTION|>--- conflicted
+++ resolved
@@ -1,14 +1,6 @@
-<<<<<<< HEAD
-__version__ = '6f51336'
-
-__full_version_info__ = '''
-branch: master
-sha1: 6f51336
-=======
 __version__ = 'ba9232a'
 
 __full_version_info__ = '''
 branch: master
 sha1: ba9232a
->>>>>>> e0e3f76f
 '''