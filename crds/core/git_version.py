--- conflicted
+++ resolved
@@ -1,18 +1,9 @@
-<<<<<<< HEAD
-__version__ = 'f6fd00da'
+
+
+__version__ = '55463344'
 
 __full_version_info__ = '''
-branch: master
-sha1: f6fd00da
+branch: 7.3.1
+sha1: 55463344
 '''
-=======
-
-
-__version__ = 'a24ae72c'
-
-__full_version_info__ = '''
-branch: 7.3.0
-sha1: a24ae72c
-'''
-    
->>>>>>> 28ef0c8d
+    