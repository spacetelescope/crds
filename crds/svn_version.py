--- conflicted
+++ resolved
@@ -1,25 +1,16 @@
-__svn_version__ = '2490M'
+__svn_version__ = '2491M'
 
 __full_svn_info__ = '''
 Path: .
-<<<<<<< HEAD
 Working Copy Root Path: /Users/jmiller/work/workspace_crds/CRDS
 URL: https://aeon.stsci.edu/ssb/svn/crds/trunk
-=======
-URL: https://aeon.stsci.edu/ssb/svn/crds/branches/cache_sync
->>>>>>> 96cb95c2
 Repository Root: https://aeon.stsci.edu/ssb/svn/crds
 Repository UUID: 0d8f46c8-9b30-49d0-b470-0f6283dc92e8
-Revision: 2490
+Revision: 2491
 Node Kind: directory
 Schedule: normal
 Last Changed Author: jmiller@stsci.edu
-<<<<<<< HEAD
-Last Changed Rev: 2486
-Last Changed Date: 2015-07-23 10:57:43 -0400 (Thu, 23 Jul 2015)
-=======
-Last Changed Rev: 2490
-Last Changed Date: 2015-07-26 17:08:53 -0400 (Sun, 26 Jul 2015)
->>>>>>> 96cb95c2
+Last Changed Rev: 2491
+Last Changed Date: 2015-07-27 14:52:14 -0400 (Mon, 27 Jul 2015)
 
 '''