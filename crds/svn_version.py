<<<<<<< HEAD
__svn_version__ = '1915M'

__full_svn_info__ = '''
Path: .
Working Copy Root Path: /Users/jmiller/work/workspace_crds/CRDS-opus_2014.4
URL: https://aeon.stsci.edu/ssb/svn/crds/branches/opus_2014.4
Repository Root: https://aeon.stsci.edu/ssb/svn/crds
Repository UUID: 0d8f46c8-9b30-49d0-b470-0f6283dc92e8
Revision: 1915
Node Kind: directory
Schedule: normal
Last Changed Author: jmiller@stsci.edu
Last Changed Rev: 1915
Last Changed Date: 2014-10-14 14:58:58 -0400 (Tue, 14 Oct 2014)
=======
__svn_version__ = '1913:1919M'

__full_svn_info__ = '''
Path: .
Working Copy Root Path: /Users/jmiller/work/workspace_crds/CRDS
URL: https://aeon.stsci.edu/ssb/svn/crds/trunk
Repository Root: https://aeon.stsci.edu/ssb/svn/crds
Repository UUID: 0d8f46c8-9b30-49d0-b470-0f6283dc92e8
Revision: 1914
Node Kind: directory
Schedule: normal
Last Changed Author: jmiller@stsci.edu
Last Changed Rev: 1914
Last Changed Date: 2014-10-14 14:23:34 -0400 (Tue, 14 Oct 2014)
>>>>>>> 568eed17

'''<|MERGE_RESOLUTION|>--- conflicted
+++ resolved
@@ -1,5 +1,4 @@
-<<<<<<< HEAD
-__svn_version__ = '1915M'
+__svn_version__ = '1920M'
 
 __full_svn_info__ = '''
 Path: .
@@ -7,27 +6,11 @@
 URL: https://aeon.stsci.edu/ssb/svn/crds/branches/opus_2014.4
 Repository Root: https://aeon.stsci.edu/ssb/svn/crds
 Repository UUID: 0d8f46c8-9b30-49d0-b470-0f6283dc92e8
-Revision: 1915
+Revision: 1920
 Node Kind: directory
 Schedule: normal
 Last Changed Author: jmiller@stsci.edu
-Last Changed Rev: 1915
-Last Changed Date: 2014-10-14 14:58:58 -0400 (Tue, 14 Oct 2014)
-=======
-__svn_version__ = '1913:1919M'
-
-__full_svn_info__ = '''
-Path: .
-Working Copy Root Path: /Users/jmiller/work/workspace_crds/CRDS
-URL: https://aeon.stsci.edu/ssb/svn/crds/trunk
-Repository Root: https://aeon.stsci.edu/ssb/svn/crds
-Repository UUID: 0d8f46c8-9b30-49d0-b470-0f6283dc92e8
-Revision: 1914
-Node Kind: directory
-Schedule: normal
-Last Changed Author: jmiller@stsci.edu
-Last Changed Rev: 1914
-Last Changed Date: 2014-10-14 14:23:34 -0400 (Tue, 14 Oct 2014)
->>>>>>> 568eed17
+Last Changed Rev: 1916
+Last Changed Date: 2014-10-15 09:06:20 -0400 (Wed, 15 Oct 2014)
 
 '''