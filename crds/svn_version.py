<<<<<<< HEAD
__svn_version__ = '2298M'
=======
__svn_version__ = '2300M'
>>>>>>> 17f14ccd

__full_svn_info__ = '''
Path: .
Working Copy Root Path: /Users/jmiller/work/workspace_crds/CRDS
URL: https://aeon.stsci.edu/ssb/svn/crds/branches/python3
Repository Root: https://aeon.stsci.edu/ssb/svn/crds
Repository UUID: 0d8f46c8-9b30-49d0-b470-0f6283dc92e8
<<<<<<< HEAD
Revision: 2298
Node Kind: directory
Schedule: normal
Last Changed Author: jmiller@stsci.edu
Last Changed Rev: 2298
Last Changed Date: 2015-05-18 09:27:51 -0400 (Mon, 18 May 2015)
=======
Revision: 2300
Node Kind: directory
Schedule: normal
Last Changed Author: jmiller@stsci.edu
Last Changed Rev: 2283
Last Changed Date: 2015-05-13 16:06:45 -0400 (Wed, 13 May 2015)
>>>>>>> 17f14ccd

'''<|MERGE_RESOLUTION|>--- conflicted
+++ resolved
@@ -1,29 +1,16 @@
-<<<<<<< HEAD
-__svn_version__ = '2298M'
-=======
 __svn_version__ = '2300M'
->>>>>>> 17f14ccd
 
 __full_svn_info__ = '''
 Path: .
 Working Copy Root Path: /Users/jmiller/work/workspace_crds/CRDS
-URL: https://aeon.stsci.edu/ssb/svn/crds/branches/python3
+URL: https://aeon.stsci.edu/ssb/svn/crds/trunk
 Repository Root: https://aeon.stsci.edu/ssb/svn/crds
 Repository UUID: 0d8f46c8-9b30-49d0-b470-0f6283dc92e8
-<<<<<<< HEAD
-Revision: 2298
-Node Kind: directory
-Schedule: normal
-Last Changed Author: jmiller@stsci.edu
-Last Changed Rev: 2298
-Last Changed Date: 2015-05-18 09:27:51 -0400 (Mon, 18 May 2015)
-=======
 Revision: 2300
 Node Kind: directory
 Schedule: normal
 Last Changed Author: jmiller@stsci.edu
 Last Changed Rev: 2283
 Last Changed Date: 2015-05-13 16:06:45 -0400 (Wed, 13 May 2015)
->>>>>>> 17f14ccd
 
 '''