header = {
    'classes' : ('Match', 'UseAfter'),
    'derived_from' : 'Hand made 2022-02-15',
    'file_ext' : '.asdf',
    'filekind' : 'area',
    'filetype' : 'area',
    'instrument' : 'WFI',
    'ld_tpn' : 'wfi_area_ld.tpn',
    'mapping' : 'REFERENCE',
    'name' : 'wfi_rmap.rmap',
    'observatory' : 'ROMAN',
    'parkey' : (('ROMAN.META.INSTRUMENT.DETECTOR',), ('ROMAN.META.OBSERVATION.DATE', 'ROMAN.META.OBSERVATION.TIME')),
    'sha1sum' : 'a3da15f81e765317dd7de4679b4e842ebfc2e7ea',
<<<<<<< HEAD
    'suffix' : 'AREA',
    'text_descr' : 'AREA',
    'tpn' : 'wfi_AREA.tpn',
=======
    'suffix' : 'area',
    'text_descr' : 'Area',
    'tpn' : 'wfi_area.tpn',
>>>>>>> 7fe57da7
}

selector = Match({
})<|MERGE_RESOLUTION|>--- conflicted
+++ resolved
@@ -10,16 +10,10 @@
     'name' : 'wfi_rmap.rmap',
     'observatory' : 'ROMAN',
     'parkey' : (('ROMAN.META.INSTRUMENT.DETECTOR',), ('ROMAN.META.OBSERVATION.DATE', 'ROMAN.META.OBSERVATION.TIME')),
-    'sha1sum' : 'a3da15f81e765317dd7de4679b4e842ebfc2e7ea',
-<<<<<<< HEAD
-    'suffix' : 'AREA',
-    'text_descr' : 'AREA',
-    'tpn' : 'wfi_AREA.tpn',
-=======
+    'sha1sum' : '3789e7370d991043ca857c6020f16deb5e32688c',
     'suffix' : 'area',
     'text_descr' : 'Area',
     'tpn' : 'wfi_area.tpn',
->>>>>>> 7fe57da7
 }
 
 selector = Match({
