from __future__ import print_function
from __future__ import division
from __future__ import absolute_import

import sys
import os.path

from crds import cmdline, log, utils, config, timestamp
from crds.client import api

class QueryAffectedDatasetsScript(cmdline.Script):

    description = """
query_affected_datasets (QAD) queries the CRDS server for datasets affected by the specified 
CONTEXT(s), history INDICES, or DATES.  QAD relies on pre-computed results on the server,
so QAD queries are only valid for historical context transitions from the context history.
When no history interval is specified,  QAD uses the last processed context as the starting
point,  and the end of the current history as the stopping point.

Before going too far, a couple of points are in order:

    1. QueryAffectedDatasetsScript is intended to be sub-classed.   By default it just prints dataset
    IDs on STDOUT as well as log and affected datasets computation output to STDERR.   Override the
    use_affected() and use_all_ids() methods to do something custom with the affected dataset IDs,
    either switch-by-switch, or potentially multiple contexts at once, respectively.   Override the
    log_affected() or log_all_ids() methods to customize most logging.   QAD provides basic interaction
    with the context history, affected datasets service, recording state, and error handling.
    
    2. crds.bestrefs can be used to compute the datasets affected by arbitrary context transitions
    when run locally.   The computation can require minutes to hours depending on number of instruments,
    types, datasets, and tables potentially affected.    For this, the --affected-datasets switch 
    configures crds.bestrefs to perform an affected datasets computation using the bundle of standard
    options run on the CRDS servers.
    
Due to processing order on the server, new contexts appear in the context history as operational 
before the datasets affected have been computed.   This framework helps resolve that race condition
and provides options for handling affected datasets computations which contained errors.

To support interactive experimentation, QAD supports listing the context history:

    % query_affected_datasets --list
    (0, '2013-07-02 15:44:53', 'hst.pmap', 'set by system')
    (1, '2013-09-10 18:23:06', 'hst_0003.pmap', 'Updated hst.pmap with new references (known to reffile_ops_rep on harpo) up to 09-10-2013')
    ...
    (85, '2014-09-23 16:48:17', 'hst_0287.pmap', 'Delivery of new WFC3 darks.')
    (86, '2014-10-13 11:26:40', 'hst_0288.pmap', 'Delivery of a new ACS WFC1-1K bias.')
    (87, '2014-10-14 09:34:29', 'hst_0289.pmap', 'Delivery of a new COS FUV BPIXTAB.')

See also the -x and -y parameters below for customizing interactive query ranges.
    
With no history range specified, QAD selects the last history item processed as the starting point 
and the end of the current history as the stopping point.  Normally there's nothing new to report,
the last thing processed was the end of the history and nothing has changed on the server.

    % query_affected_datasets
    CRDS  : INFO     No new results available.
    CRDS  : INFO     0 errors
    CRDS  : INFO     0 warnings
    CRDS  : INFO     1 infos

Following a context change,  by default QAD will notice a difference between the last saved context 
and the new last context in the history.  QAD is designed to be sub-classed but by default prints log 
information and recorded affected datasets output to STDERR.   It prints affected dataset IDs to STDOUT.
Run periodically,  QAD will typically see at most a single context switch.

    % query_affected_datasets > ids
    CRDS  : INFO     Fetching effects for (96, '2014-11-25 15:48:40', 'hst_0300.pmap', 'Delivery of a new COS HVTAB for association LCIX02080.')
    ####################################################################################################
    --------------------------------------------------------------------------------------------------------------
    CRDS hst ops datasets affected hst_0299.pmap --> hst_0300.pmap on 2014-11-25-15:50:09
    --------------------------------------------------------------------------------------------------------------
    CRDS  : INFO     [2014-11-25 15:50:12,563]  Mapping differences from 'hst_0299.pmap' --> 'hst_0300.pmap' affect:
     {'cos': ['hvtab']}
    CRDS  : INFO     [2014-11-25 15:50:12,731]  Possibly affected --datasets-since dates determined by 'hst_0299.pmap' --> 'hst_0300.pmap' are:
     {'cos': '2009-05-11 00:00:00'}
    CRDS  : INFO     [2014-11-25 15:50:12,731]  Computing bestrefs for db datasets for ['cos']
    CRDS  : INFO     [2014-11-25 15:50:12,731]  Dumping dataset parameters for 'cos' from CRDS server at 'https://hst-crds.stsci.edu' since '2009-05-11 00:00:00'
    CRDS  : INFO     [2014-11-25 15:50:16,457]  Downloaded  19592 dataset ids for 'cos' since '2009-05-11 00:00:00'
    CRDS  : INFO     [2014-11-25 15:51:16,293]  Updated exposure counts:
     {'COS': {'hvtab': 13696}}
    CRDS  : INFO     [2014-11-25 15:51:16,309]  Affected products = 9494
    CRDS  : INFO     [2014-11-25 15:51:16,319]  Unique error types: 0
    CRDS  : INFO     [2014-11-25 15:51:16,319]  STARTED 2014-11-25 15:50:10.67
    CRDS  : INFO     [2014-11-25 15:51:16,319]  STOPPED 2014-11-25 15:51:16.31
    CRDS  : INFO     [2014-11-25 15:51:16,319]  ELAPSED 0:01:05.64
    CRDS  : INFO     [2014-11-25 15:51:16,319]  19.59 K datasets at 298.47  datasets-per-second
    CRDS  : INFO     [2014-11-25 15:51:16,319]  0 errors
    CRDS  : INFO     [2014-11-25 15:51:16,319]  0 warnings
    CRDS  : INFO     [2014-11-25 15:51:16,319]  12 infos
    --------------------------------------------------------------------------------------------------------------
    OK: CRDS hst ops datasets affected hst_0299.pmap --> hst_0300.pmap on 2014-11-25-15:50:09 : 9494 affected
    --------------------------------------------------------------------------------------------------------------
    ####################################################################################################
    CRDS  : INFO     Contributing context switches = 1
    CRDS  : INFO     Total products affected = 9494
    CRDS  : INFO     0 errors
    CRDS  : INFO     0 warnings
    CRDS  : INFO     3 infos
    
    % cat ids 
    i9zf01010
    i9zf02010
    i9zf03010
    i9zf04010
    i9zf05010
    ...

STDERR output from multiple context switches is delimited by ########## lines.

For the sake of custom queries,  QAD supports --starting-context (-x) and --stopping-context (-y) parameters to define the 
history starting and stopping points.  -x and -y can be specified as CONTEXTS, HISTORY INDICES, or DATES.

    % query_affected_datasets -x 92 -y 94 > ids
    CRDS  : INFO     Fetching effects for (92, '2014-11-05 13:53:15', 'hst_0296.pmap', 'Delivery of new ACS bias, dark, and cte_corrected dark reference files.')
    CRDS  : INFO     Fetching effects for (93, '2014-11-10 13:11:02', 'hst_0297.pmap', 'The WFC3 Team delivered 3 new dark reference files.')
    ####################################################################################################
    --------------------------------------------------------------------------------------------------------------
    CRDS hst ops datasets affected hst_0295.pmap --> hst_0296.pmap on 2014-11-05-13:55:08
    --------------------------------------------------------------------------------------------------------------
    CRDS  : INFO     [2014-11-05 13:55:12,922]  Mapping differences from 'hst_0295.pmap' --> 'hst_0296.pmap' affect:
     {'acs': ['biasfile', 'drkcfile', 'darkfile']}
    CRDS  : INFO     [2014-11-05 13:55:13,576]  Possibly affected --datasets-since dates determined by 'hst_0295.pmap' --> 'hst_0296.pmap' are:
     {'acs': '2014-08-26 09:55:53'}
    CRDS  : INFO     [2014-11-05 13:55:13,576]  Computing bestrefs for db datasets for ['acs']
    CRDS  : INFO     [2014-11-05 13:55:13,576]  Dumping dataset parameters for 'acs' from CRDS server at 'https://hst-crds.stsci.edu' since '2014-08-26 09:55:53'
    CRDS  : INFO     [2014-11-05 13:55:39,323]  Downloaded  1431 dataset ids for 'acs' since '2014-08-26 09:55:53'
    CRDS  : INFO     [2014-11-05 13:55:52,999]  Updated exposure counts:
     {'ACS': {'biasfile': 1374, 'darkfile': 1386, 'drkcfile': 1386}}
    CRDS  : INFO     [2014-11-05 13:55:53,001]  Affected products = 670
    CRDS  : INFO     [2014-11-05 13:55:53,001]  Unique error types: 0
    CRDS  : INFO     [2014-11-05 13:55:53,001]  STARTED 2014-11-05 13:55:10.62
    CRDS  : INFO     [2014-11-05 13:55:53,002]  STOPPED 2014-11-05 13:55:53.00
    CRDS  : INFO     [2014-11-05 13:55:53,002]  ELAPSED 0:00:42.37
    CRDS  : INFO     [2014-11-05 13:55:53,002]  1.43 K datasets at 33.77  datasets-per-second
    CRDS  : INFO     [2014-11-05 13:55:53,002]  0 errors
    CRDS  : INFO     [2014-11-05 13:55:53,002]  0 warnings
    CRDS  : INFO     [2014-11-05 13:55:53,002]  12 infos
    --------------------------------------------------------------------------------------------------------------
    OK: CRDS hst ops datasets affected hst_0295.pmap --> hst_0296.pmap on 2014-11-05-13:55:08 : 670 affected
    --------------------------------------------------------------------------------------------------------------
    ####################################################################################################
    --------------------------------------------------------------------------------------------------------------
    CRDS hst ops datasets affected hst_0296.pmap --> hst_0297.pmap on 2014-11-10-13:15:07
    --------------------------------------------------------------------------------------------------------------
    CRDS  : INFO     [2014-11-10 13:15:10,393]  Mapping differences from 'hst_0296.pmap' --> 'hst_0297.pmap' affect:
     {'wfc3': ['darkfile']}
    CRDS  : INFO     [2014-11-10 13:15:10,574]  Possibly affected --datasets-since dates determined by 'hst_0296.pmap' --> 'hst_0297.pmap' are:
     {'wfc3': '2014-10-27 00:30:40'}
    CRDS  : INFO     [2014-11-10 13:15:10,574]  Computing bestrefs for db datasets for ['wfc3']
    CRDS  : INFO     [2014-11-10 13:15:10,574]  Dumping dataset parameters for 'wfc3' from CRDS server at 'https://hst-crds.stsci.edu' since '2014-10-27 00:30:40'
    CRDS  : INFO     [2014-11-10 13:15:33,868]  Downloaded  714 dataset ids for 'wfc3' since '2014-10-27 00:30:40'
    CRDS  : INFO     [2014-11-10 13:15:43,290]  Updated exposure counts:
     {'WFC3': {'darkfile': 369}}
    CRDS  : INFO     [2014-11-10 13:15:43,291]  Affected products = 292
    CRDS  : INFO     [2014-11-10 13:15:43,291]  Unique error types: 0
    CRDS  : INFO     [2014-11-10 13:15:43,291]  STARTED 2014-11-10 13:15:08.58
    CRDS  : INFO     [2014-11-10 13:15:43,291]  STOPPED 2014-11-10 13:15:43.29
    CRDS  : INFO     [2014-11-10 13:15:43,291]  ELAPSED 0:00:34.70
    CRDS  : INFO     [2014-11-10 13:15:43,291]  714 datasets at 20.57  datasets-per-second
    CRDS  : INFO     [2014-11-10 13:15:43,292]  0 errors
    CRDS  : INFO     [2014-11-10 13:15:43,292]  0 warnings
    CRDS  : INFO     [2014-11-10 13:15:43,292]  12 infos
    --------------------------------------------------------------------------------------------------------------
    OK: CRDS hst ops datasets affected hst_0296.pmap --> hst_0297.pmap on 2014-11-10-13:15:07 : 292 affected
    --------------------------------------------------------------------------------------------------------------
    ####################################################################################################
    CRDS  : INFO     Contributing context switches = 2
    CRDS  : INFO     Total products affected = 962
    CRDS  : INFO     0 errors
    CRDS  : INFO     0 warnings
    CRDS  : INFO     4 infos

QAD is designed to be run perdiodically,  say every 30 minutes,  to check with the CRDS server for 
context updates.  If multiple context switches occur during one polling interval,  by default QAD
includes IDs from all of them.   This is also true of interactive queries using -x and/or -y,  so
it's possible to combine affected datasets from multiple switches when repeated IDs are expected.

QAD also supports a --single-context-switch (-s) mode for printing results 1-by-1 in the advent of 
multiple context switches in on polling interval.

Since there is a race condition between when a context is made operational and when affected datasets results
are available on the CRDS server,  QAD also supports a -i switch for ignoring unavailable results.  Alternately
missing results are considered an error,  the main difference being the exit status.

For initialzing,  specify -i to ignore any missing computations since QAD will attempt to process the 
entire history the first time it is run and precomputed results don't exist for all historical context
switches.

It's possible for precomputed results to contain bestrefs errors of some sort,  most likely due to invalid
bestrefs selection parametersin the HST DADSOPS catalog.   By default the datasets from a computation which
contained errors are excluded from the overall results.   Use -k to include the dataset IDs from computations 
which included errors.

Conversely, to abort processing when an affected datasets computation included errors,  use -z to fail
and quit.

The --quiet (-q) parameter suppresses the recorded log output from the affected datasets computations:

    % query_affected_datasets -x 94 -y 97 -q > ids
    CRDS  : INFO     Fetching effects for (94, '2014-11-18 17:15:35', 'hst_0298.pmap', 'Delivery of new ACS DKC, DRK, and BIA files.')
    CRDS  : INFO     Fetching effects for (95, '2014-11-20 16:12:34', 'hst_0299.pmap', 'Delivery of new WFC3 UVIS darks.')
    CRDS  : INFO     Fetching effects for (96, '2014-11-25 15:48:40', 'hst_0300.pmap', 'Delivery of a new COS HVTAB for association LCIX02080.')
    CRDS  : INFO     Contributing context switches = 3
    CRDS  : INFO     Total products affected = 10356
    CRDS  : INFO     0 errors
    CRDS  : INFO     0 warnings
    CRDS  : INFO     5 infos
    
NOTE:  CRDS logging is used in both query_affected_datasets and the original server-side affected datasets computations.  The
final errors count shown above only applies to the client-side computing in query_affected_datasets,  so server-side errors are
not *counted*.   However,  server-side errors are tracked and reduced to a single client-side error for each server-side 
bestrefs run with errors.

The --verbose parameter includes debug output in excess of normal application logging,  possibly useful
for debugging subclasses of the QueryAffectedDatasetsScript skeletal framework.

"""
    def add_args(self):
        """Add diff-specific command line parameters."""

        self.add_argument("-l", "--list-history", dest="list_history", action="store_true",
            help="Print out the context history and exit.")

        self.add_argument("-x", "--starting-context", dest="starting_context",
            help="Use the affected datasets computation starting with this history index integer, date, or context name. Defaults to last processed.", 
            metavar="INT_OR_NAME", default=None, type=str)
        
        self.add_argument("-y", "--stopping-context", dest="stopping_context", 
            help="Use the affected datasets computation starting with this history index integer, date, or context name. Defaults to end of history.",
            metavar="INT_OR_NAME", default=None, type=str)
        
        self.add_argument("-s", "--single-context-switch", dest="single_context_switch", action="store_true",
            help="For default indexing, if multiple new contexts are available,  just process one new context and stop.")

        self.add_argument("-i", "--ignore-missing-results", dest="ignore_missing_results", action="store_true",
            help="Skip over any requested context switch which has no pre-computed results on the CRDS server.  Otherwise fatal.")

        self.add_argument("-k", "--ignore-errant-history", dest="ignore_errant_history", action="store_true",
            help="If bestrefs status indicates errors occurred, issue an error message but include the dataset ids in results.")

        self.add_argument("-z", "--fail-on-errant-history", dest="fail_on_errant_history", action="store_true",
            help="If bestrefs status indicates errors occurred, quit processing.  (fix the server and rerun).")
        
        self.add_argument("-f", "--last-processed-file", dest="last_processed_file",
            help="File containing the tuple of the last history item successfully processed. Defaults to file in CRDS cache.")

        self.add_argument("-q", "--quiet", dest="quiet", action="store_true",
            help="Terser log output.")

        self.add_argument("-r", "--reset", dest="reset", action="store_true",
            help="Reset the last-context-processed file to the end of the current history.  Useful for init and reinit.")

    def __init__(self, *args, **keys):
        super(QueryAffectedDatasetsScript, self).__init__(*args, **keys)
        self.contributing_context_switches = 0

    def main(self):
        """Top level processing method."""    
        self.require_server_connection()
        if self.args.list_history:
            return self.list_history()
        if self.args.reset:
            return self.reset_last_processed()
        effects = self.polled()
        ids = self.process(effects)
        self.use_all_ids(effects, ids)
        self.log_all_ids(effects, ids)
        if effects:
            self.save_last_processed(effects)
        return log.errors()
<<<<<<< HEAD

=======
        
>>>>>>> 6f42bf2a
    def process(self,  effects):
        """Output the results of all the context transitions."""
        ids = []
        for i, affected in effects:
            self.log_affected(i, affected)
            if not self.ignore_errors(i, affected):
                ids.extend(affected.affected_ids)
                self.use_affected(i, affected)
                self.contributing_context_switches += 1
        return sorted(set(ids))
        
    def use_affected(self, i, affected):
        """PLUGIN: for doing something with each individual context switch set of effects. Default does nothing.
        i         -- the ending history index of the transition
        affected  -- dictionary of effects info
        """
        pass
    
    def use_all_ids(self, effects, ids):
        """PLUGIN: for using all ids which passed availability and error screening. Default prints ids to stdout.
        
        effects :    [ (history_index, affects info), ...]
        
        ids :  sorted set of all ids affected by specified or implied contexts
        """
        if ids:
            print("\n".join(ids))
        
    def log_affected(self, i, affected):
        """PLUGIN: Banner log and debug output for each context switch."""
        if log.get_verbose():
            print("#"*100, file=sys.stderr)
            log.debug("History:", i, "Effects:\n", log.PP(affected))
        else:
            if not self.args.quiet:
                print("#"*100, file=sys.stderr)
                print(affected.bestrefs_err_summary, file=sys.stderr)

    def log_all_ids(self, effects, ids):
        """PLUGIN: Summary output after all contexts processed."""
        if self.args.quiet:
            return 
        if not effects:
            log.info("No new results are available.")
        else:
            print("#"*100, file=sys.stderr)
            log.info("Contributing context switches =", len(effects))
            log.info("Total products affected =", len(ids))
        log.standard_status()
        
    def list_history(self):
        """Print out the context history."""
        for i in range(self.history_start, self.history_stop+1):
            print((i,) + self.history[i])
   
    @property
    @utils.cached         
    def history(self):
        """Return the context history or fail.  Should nominally always work."""
        try:
            return api.get_context_history(self.observatory)
        except Exception as exc:
            self.fatal_error("get_context_history failed: ", str(exc).replace("OtherError:",""))
            
    def get_affected(self, old_context, new_context):
        """Return the affected datasets Struct for the transition from old_context to new_context,  
        or None if the results aren't ready yet.   
        """
        try:
            affected = api.get_affected_datasets(self.observatory, old_context, new_context)
        except Exception as exc:
            if "No precomputed affected datasets results exist" in str(exc):
                if self.args.ignore_missing_results:
                    log.info("No results for", old_context, "-->", new_context, "ignoring and proceeding.")
                    affected = None
                else:
                    self.fatal_error("Results for", old_context, "-->", new_context, "don't exist or are not yet complete.")
            else:
                self.fatal_error("get_affected_datasets failed: ", str(exc).replace("OtherError:",""))
        return affected
    
    def ignore_errors(self, i, affected):
        """Check each context switch for errors during bestrefs run. Fail or return False on errors."""
        ignore = False
        if affected.bestrefs_status != 0:
            message = log.format("CRDS server-side errors for", i, affected.computation_dir)
            if self.args.ignore_errant_history:
                ignore = True
            if self.args.fail_on_errant_history:
                self.fatal_error(message)
            else:
                log.error(message)
        return ignore          

    def polled(self):
        """Output the latest affected datasets taken from the history starting item onward.
        Since the history drives and ultimately precedes any affected datasets computation,  there's
        no guarantee that every history item is available.
        """
        assert 0 <= self.history_start < len(self.history), "Invalid history interval with starting index " + repr(self.history_start)
        assert 0 <= self.history_stop  < len(self.history), "Invalid history interval with stopping index " + repr(self.history_stop)
        assert self.history_start <= self.history_stop, "Invalid history interval,  start >= stop."
        effects = []
        for i in range(self.history_start, self.history_stop):
            log.info("Fetching effects for", (i,) + self.history[i+1])
            old_context = self.history[i][1]
            new_context = self.history[i+1][1]
            affected = self.get_affected(old_context, new_context)
            if affected:
                effects.append((i, affected))
        return effects

    @property
    @utils.cached
    def history_start(self):
        """Return the starting item for processing."""
        if self.args.starting_context:
            item = self.convert_context(self.args.starting_context)
        else:  # read the start from the file recording the last successful processing index.
            if os.path.exists(self.last_processed_path) and not self.args.list_history:
                try:
                    last_tuple = utils.evalfile(self.last_processed_path)
                    item = int(last_tuple[0])
                    log.verbose("Loaded last processed:", last_tuple)
                except Exception as exc:
                    self.fatal_error(self.last_processed_path, "already exists but was unusable:", str(exc))
            else:
                item = 0
        return item
    
    @property
    @utils.cached
    def history_stop(self):
        """Return the stopping item for processing."""
        if self.args.stopping_context:
            item = self.convert_context(self.args.stopping_context)
        else:  # read the start from the file recording the last successful processing index.
            if self.args.single_context_switch:
                item = self.history_start + 1
                if item >= len(self.history) - 1:
                    item = len(self.history) - 1
            else:
                item = len(self.history) - 1
        return item
        
    def convert_context(self, context):
        """Convert an integer or context name into a history index."""
        try:
            return int(context)
        except ValueError:
            pass
        try:
            date = timestamp.reformat_date(context)
            is_date = True
        except:
            is_date = False
        hist = self.history
        for item, hist in enumerate(hist):
            if is_date and hist[0] >= date:
                break
            elif context in hist[1]:
                break
        else:
            self.fatal_error("Context = '{}' not found in history".format(context))
        assert 0 <= item < len(self.history),  "Invalid history item " + repr(item)
        return item
    
    def save_last_processed(self, effects):
        """Record the last index history tuple successfully processed."""
        last_ix = effects[-1][0]
        if last_ix == -1:
            return
        hist = (last_ix+1,) + tuple(self.history[last_ix + 1])
        self._write_last_processed(hist)

    def reset_last_processed(self):
        """Reset the state of the last context processed marker to the end of the current history."""
        hist = (len(self.history)-1,) + tuple(self.history[-1])
        self._write_last_processed(hist)

    def _write_last_processed(self, hist):
        """Write down the history tuple of the last context processed."""
        log.verbose("Saving last processed:", repr(hist))
        log.verbose("Storing last processed state at", repr(self.last_processed_path))
        utils.ensure_dir_exists(self.last_processed_path)
        with open(self.last_processed_path, "w+") as last:
            last.write(str(hist))

    @property
    def last_processed_path(self):
        """Path of file recording last processed context."""
        if self.args.last_processed_file:
            return self.args.last_processed_file
        else:
            return os.path.join(config.get_crds_cfgpath(self.observatory), "ad_last_processed")
            
if __name__ == "__main__":
    sys.exit(QueryAffectedDatasetsScript()())<|MERGE_RESOLUTION|>--- conflicted
+++ resolved
@@ -268,11 +268,7 @@
         if effects:
             self.save_last_processed(effects)
         return log.errors()
-<<<<<<< HEAD
-
-=======
-        
->>>>>>> 6f42bf2a
+        
     def process(self,  effects):
         """Output the results of all the context transitions."""
         ids = []
