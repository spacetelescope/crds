[project]
name = "crds"
description = "Calibration Reference Data System,  HST/JWST/Roman reference file management"
authors = [{ name = "STScI CRDS s/w developers" }]
classifiers = [
  "Intended Audience :: Science/Research",
  "License :: OSI Approved :: BSD License",
  "Operating System :: POSIX :: Linux",
  "Operating System :: MacOS :: MacOS X",
  "Programming Language :: Python :: 3",
  "Topic :: Scientific/Engineering :: Astronomy",
]
dependencies = [
  "astropy",
  "numpy",
  "filelock",
  "asdf",
  "requests",
  "parsley",
]
dynamic = ["version"]

[project.readme]
file = "README.rst"
content-type = "text/x-rst"

[project.license]
file = "LICENSE"
content-type = "text/plain"

[project.urls]
homepage = "https://github.com/spacetelescope/crds"

[project.optional-dependencies]
jwst = ["jwst"]
roman = ["roman_datamodels"]
submission = ["requests", "lxml", "parsley"]
dev = ["ipython", "jupyterlab", "ansible", "helm", "nose-cprof", "coverage"]
test = [
  "lockfile",
  "mock",
  "nose",
  "pytest",
  "pylint",
  "flake8",
  "bandit",
  "coverage",
  "metrics-logger",
  "pytest >= 6.0",
  "pytest-astropy",
  "pytest-doctestplus>=0.10.0",
]
docs = [
  "sphinx",
  "sphinx_rtd_theme",
  "docutils",
  "sphinx_automodapi",
  "sphinx-tabs",
]
aws = ["boto3", "awscli"]
synphot = ["stsynphot", "pysynphot"]

[build-system]
requires = ["setuptools>=61.2", "setuptools_scm[toml]>=3.4", "wheel"]
build-backend = "setuptools.build_meta"

[tool.setuptools]
platforms = ["Linux", "OS-X"]
zip-safe = false
packages = [
  "crds",
  "crds.bestrefs",
  "crds.certify",
  "crds.certify.validators",
  "crds.client",
  "crds.core",
  "crds.io",
  "crds.submit",
  "crds.misc",
  "crds.misc.synphot",
  "crds.refactoring",
  "crds.hst",
  "crds.jwst",
  "crds.tobs",
  "crds.roman",
]
include-package-data = false

[tool.setuptools.package-dir]
crds = "crds"
"crds.bestrefs" = "crds/bestrefs"
"crds.certify" = "crds/certify"
"crds.certify.validators" = "crds/certify/validators"
"crds.client" = "crds/client"
"crds.core" = "crds/core"
"crds.io" = "crds/io"
"crds.submit" = "crds/submit"
"crds.misc" = "crds/misc"
"crds.misc.synphot" = "crds/misc/synphot"
"crds.refactoring" = "crds/refactoring"
"crds.hst" = "crds/hst"
"crds.jwst" = "crds/jwst"
"crds.roman" = "crds/roman"
"crds.tobs" = "crds/tobs"


[tool.setuptools.package-data]
"crds.hst" = [
  "*.dat",
  "*.yaml",
  "*.json",
  "tpns/*.tpn",
  "tpns/includes/*.tpn",
  "specs/*.spec",
  "specs/*.rmap",
  "specs/*.json",
]
"crds.jwst" = [
  "*.dat",
  "*.yaml",
  "*.json",
  "tpns/*.tpn",
  "tpns/includes/*.tpn",
  "specs/*.spec",
  "specs/*.rmap",
  "specs/*.json",
]
"crds.roman" = [
  "*.dat",
  "*.yaml",
  "*.json",
  "tpns/*.tpn",
  "tpns/includes/*.tpn",
  "specs/*.spec",
  "specs/*.rmap",
  "specs/*.json",
]
"crds.tobs" = [
  "*.dat",
  "*.yaml",
  "*.json",
  "tpns/*.tpn",
  "tpns/includes/*.tpn",
  "specs/*.spec",
  "specs/*.rmap",
  "specs/*.json",
]

[tool.pytest.ini_options]
python_files = ["test_*"]
python_classes = ["*Tests"]
python_functions = ["test_*"]
markers = [
  "smoke: critical tests required to pass for the system to work.",
  "roman: all tests specific to the ROMAN Space Telescope mission.",
  "distortion: all tests related to distortion filetype",
  "asdf: asdf related tests",
  "core: tests in the crds.core module",
  "heavy_client",
<<<<<<< HEAD
  "bestrefs",
=======
  "substitutions",
>>>>>>> e9bd0a41
]

[tool.setuptools_scm]
write_to = "crds/_version.py"<|MERGE_RESOLUTION|>--- conflicted
+++ resolved
@@ -157,11 +157,8 @@
   "asdf: asdf related tests",
   "core: tests in the crds.core module",
   "heavy_client",
-<<<<<<< HEAD
+  "substitutions",
   "bestrefs",
-=======
-  "substitutions",
->>>>>>> e9bd0a41
 ]
 
 [tool.setuptools_scm]
