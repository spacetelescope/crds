--- conflicted
+++ resolved
@@ -167,11 +167,8 @@
   "locking",
   "matches",
   "misc",
-<<<<<<< HEAD
   "newcontext",
-=======
   "or_bars",
->>>>>>> 48b2b815
   "refactor",
   "refactoring: tests in the crds.refactoring module",
   "reftypes",
