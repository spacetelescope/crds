[project]
name = "crds"
description = "Calibration Reference Data System,  HST/JWST/Roman reference file management"
authors = [{ name = "STScI CRDS s/w developers" }]
classifiers = [
  "Intended Audience :: Science/Research",
  "License :: OSI Approved :: BSD License",
  "Operating System :: POSIX :: Linux",
  "Operating System :: MacOS :: MacOS X",
  "Programming Language :: Python :: 3",
  "Topic :: Scientific/Engineering :: Astronomy",
]
dependencies = [
  "astropy",
  "numpy",
  "filelock",
  "asdf",
  "requests",
  "parsley",
]
dynamic = ["version"]

[project.readme]
file = "README.rst"
content-type = "text/x-rst"

[project.license]
file = "LICENSE"
content-type = "text/plain"

[project.urls]
homepage = "https://github.com/spacetelescope/crds"

[project.optional-dependencies]
jwst = ["jwst"]
roman = ["roman_datamodels"]
submission = ["requests", "lxml", "parsley"]
dev = ["ipython", "jupyterlab", "ansible", "helm", "nose-cprof", "coverage"]
test = [
  "lockfile",
  "mock",
  "nose",
  "pytest",
  "pylint",
  "flake8",
  "bandit",
  "coverage",
  "metrics-logger",
  "pytest >= 6.0",
  "pytest-astropy",
  "pytest-doctestplus>=0.10.0",
]
docs = [
  "sphinx",
  "sphinx_rtd_theme",
  "docutils",
  "sphinx_automodapi",
  "sphinx-tabs",
]
aws = ["boto3", "awscli"]
synphot = ["stsynphot", "pysynphot"]

[build-system]
requires = ["setuptools>=61.2", "setuptools_scm[toml]>=3.4", "wheel"]
build-backend = "setuptools.build_meta"

[tool.setuptools]
platforms = ["Linux", "OS-X"]
zip-safe = false
packages = [
  "crds",
  "crds.bestrefs",
  "crds.certify",
  "crds.certify.validators",
  "crds.client",
  "crds.core",
  "crds.io",
  "crds.submit",
  "crds.misc",
  "crds.misc.synphot",
  "crds.refactoring",
  "crds.hst",
  "crds.jwst",
  "crds.tobs",
  "crds.roman",
]
include-package-data = false

[tool.setuptools.package-dir]
crds = "crds"
"crds.bestrefs" = "crds/bestrefs"
"crds.certify" = "crds/certify"
"crds.certify.validators" = "crds/certify/validators"
"crds.client" = "crds/client"
"crds.core" = "crds/core"
"crds.io" = "crds/io"
"crds.submit" = "crds/submit"
"crds.misc" = "crds/misc"
"crds.misc.synphot" = "crds/misc/synphot"
"crds.refactoring" = "crds/refactoring"
"crds.hst" = "crds/hst"
"crds.jwst" = "crds/jwst"
"crds.roman" = "crds/roman"
"crds.tobs" = "crds/tobs"


[tool.setuptools.package-data]
"crds.hst" = [
  "*.dat",
  "*.yaml",
  "*.json",
  "tpns/*.tpn",
  "tpns/includes/*.tpn",
  "specs/*.spec",
  "specs/*.rmap",
  "specs/*.json",
]
"crds.jwst" = [
  "*.dat",
  "*.yaml",
  "*.json",
  "tpns/*.tpn",
  "tpns/includes/*.tpn",
  "specs/*.spec",
  "specs/*.rmap",
  "specs/*.json",
]
"crds.roman" = [
  "*.dat",
  "*.yaml",
  "*.json",
  "tpns/*.tpn",
  "tpns/includes/*.tpn",
  "specs/*.spec",
  "specs/*.rmap",
  "specs/*.json",
]
"crds.tobs" = [
  "*.dat",
  "*.yaml",
  "*.json",
  "tpns/*.tpn",
  "tpns/includes/*.tpn",
  "specs/*.spec",
  "specs/*.rmap",
  "specs/*.json",
]

[tool.pytest.ini_options]
python_files = ["test_*"]
python_classes = ["*Tests"]
python_functions = ["test_*"]
markers = [
  "smoke: critical tests required to pass for the system to work.",
  "roman: all tests specific to the ROMAN Space Telescope mission.",
  "distortion: all tests related to distortion filetype",
  "asdf: asdf related tests",
  "core: tests in the crds.core module",
  "heavy_client",
  "substitutions",
  "bestrefs",
<<<<<<< HEAD
  "cmdline",
=======
  "reftypes",
>>>>>>> 36050f2c
]

[tool.setuptools_scm]
write_to = "crds/_version.py"<|MERGE_RESOLUTION|>--- conflicted
+++ resolved
@@ -159,11 +159,8 @@
   "heavy_client",
   "substitutions",
   "bestrefs",
-<<<<<<< HEAD
+  "reftypes",
   "cmdline",
-=======
-  "reftypes",
->>>>>>> 36050f2c
 ]
 
 [tool.setuptools_scm]
