[project]
name = "crds"
description = "Calibration Reference Data System,  HST/JWST/Roman reference file management"
authors = [{ name = "STScI CRDS s/w developers" }]
classifiers = [
  "Intended Audience :: Science/Research",
  "License :: OSI Approved :: BSD License",
  "Operating System :: POSIX :: Linux",
  "Operating System :: MacOS :: MacOS X",
  "Programming Language :: Python :: 3",
  "Topic :: Scientific/Engineering :: Astronomy",
]
dependencies = [
  "astropy",
  "numpy",
  "filelock",
  "asdf",
  "requests",
  "parsley",
]
dynamic = ["version"]

[project.readme]
file = "README.rst"
content-type = "text/x-rst"

[project.license]
file = "LICENSE"
content-type = "text/plain"

[project.urls]
homepage = "https://github.com/spacetelescope/crds"

[project.optional-dependencies]
jwst = ["jwst"]
roman = ["roman_datamodels"]
submission = ["requests", "lxml", "parsley"]
dev = ["ipython", "jupyterlab", "ansible", "helm", "nose-cprof", "coverage"]
test = [
  "lockfile",
  "mock",
  "nose",
  "pytest",
  "pylint",
  "flake8",
  "bandit",
  "coverage",
  "metrics-logger",
  "pytest >= 6.0",
  "pytest-astropy",
  "pytest-doctestplus>=0.10.0",
]
docs = [
  "sphinx",
  "sphinx_rtd_theme",
  "docutils",
  "sphinx_automodapi",
  "sphinx-tabs",
]
aws = ["boto3", "awscli"]
synphot = ["stsynphot", "pysynphot"]

[build-system]
requires = ["setuptools>=61.2", "setuptools_scm[toml]>=3.4", "wheel"]
build-backend = "setuptools.build_meta"

[tool.setuptools]
platforms = ["Linux", "OS-X"]
zip-safe = false
packages = [
  "crds",
  "crds.bestrefs",
  "crds.certify",
  "crds.certify.validators",
  "crds.client",
  "crds.core",
  "crds.io",
  "crds.submit",
  "crds.misc",
  "crds.misc.synphot",
  "crds.refactoring",
  "crds.hst",
  "crds.jwst",
  "crds.tobs",
  "crds.roman",
]
include-package-data = false

[tool.setuptools.package-dir]
crds = "crds"
"crds.bestrefs" = "crds/bestrefs"
"crds.certify" = "crds/certify"
"crds.certify.validators" = "crds/certify/validators"
"crds.client" = "crds/client"
"crds.core" = "crds/core"
"crds.io" = "crds/io"
"crds.submit" = "crds/submit"
"crds.misc" = "crds/misc"
"crds.misc.synphot" = "crds/misc/synphot"
"crds.refactoring" = "crds/refactoring"
"crds.hst" = "crds/hst"
"crds.jwst" = "crds/jwst"
"crds.roman" = "crds/roman"
"crds.tobs" = "crds/tobs"


[tool.setuptools.package-data]
"crds.hst" = [
  "*.dat",
  "*.yaml",
  "*.json",
  "tpns/*.tpn",
  "tpns/includes/*.tpn",
  "specs/*.spec",
  "specs/*.rmap",
  "specs/*.json",
]
"crds.jwst" = [
  "*.dat",
  "*.yaml",
  "*.json",
  "tpns/*.tpn",
  "tpns/includes/*.tpn",
  "specs/*.spec",
  "specs/*.rmap",
  "specs/*.json",
]
"crds.roman" = [
  "*.dat",
  "*.yaml",
  "*.json",
  "tpns/*.tpn",
  "tpns/includes/*.tpn",
  "specs/*.spec",
  "specs/*.rmap",
  "specs/*.json",
]
"crds.tobs" = [
  "*.dat",
  "*.yaml",
  "*.json",
  "tpns/*.tpn",
  "tpns/includes/*.tpn",
  "specs/*.spec",
  "specs/*.rmap",
  "specs/*.json",
]

[tool.pytest.ini_options]
python_files = ["test_*"]
python_classes = ["*Tests"]
python_functions = ["test_*"]
markers = [
  "smoke: critical tests required to pass for the system to work.",
  "roman: all tests specific to the ROMAN Space Telescope mission.",
  "distortion: all tests related to distortion filetype",
  "asdf: asdf related tests",
  "core: tests in the crds.core module",
  "heavy_client",
  "substitutions",
  "bestrefs",
  "reftypes",
  "cmdline",
  "rmap",
<<<<<<< HEAD
  "list",
=======
  "roman",
>>>>>>> d4055974
]

[tool.setuptools_scm]
write_to = "crds/_version.py"<|MERGE_RESOLUTION|>--- conflicted
+++ resolved
@@ -162,11 +162,8 @@
   "reftypes",
   "cmdline",
   "rmap",
-<<<<<<< HEAD
   "list",
-=======
   "roman",
->>>>>>> d4055974
 ]
 
 [tool.setuptools_scm]
